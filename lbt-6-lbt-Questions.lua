-- +----------------------------------------+
-- | Template: lbt.Questions                |
-- |                                        |
-- | Purpose: Questions, hints, answers for |
-- |          worksheets, exams, ...        |
-- +----------------------------------------+

local F = string.format

local f = {}
local a = {}
local o = pl.List()

-- Support function to lay out horizontal subquestions or ---------------------
-- multiple-choice options horizontally in fixed columns  ---------------------
-- or using hfill -------------------------------------------------------------

local function errormsg1(cmd)
  return F([[First argument to %s must specify the number of
 columns (e.g. \Verb|[ncols=3, vspace=20pt]| or set \Verb|hpack=hfill|)]], cmd)
end

local function errormsg2(cmd)
  return F([[In %s, don't specify \Verb|ncols| and \Verb|hpack=hfill| together]], cmd)
end

local function get_options_ncols_vspace_hpack(command, args)
  local options, args = lbt.util.extract_option_argument(args)
  if options == nil then
    return { 'error', errormsg1(command) }
  end
  options = lbt.util.parse_options(options)
  if options == nil then
    return { 'error', errormsg1(command) }
  end
  if options.hpack == 'hfill' and options.ncols then
    return { 'error', errormsg2(command) }
  end
  return { 'ok', options, args }
end

-- The backbone of both column-based and hfill-based subquestions.
-- Iterates through each text and processes it using the typesetter functions.
-- The typesetter functions are provided by either layout_qq_columns or layout_qq_hfill.
local function layout_qq(texts, typesetter_body, typesetter_end, opts)
  local result = pl.List()
  local add = function(line, ...) result:append(F(line, ...)) end
  add([[\begin{adjustwidth}{%s}{}]], opts.leftindent or '0pt')
  add('\n')
  for i = 1,#texts do
    local qtext = texts[i]
    local qnum  = lbt.api.counter_inc(opts.counter)
    local label = lbt.util.number_in_alphabet(qnum, opts.alphabet)
    add(typesetter_body(i, label, qtext))
  end
  add(typesetter_end())
  add('\n')
  add([[\end{adjustwidth}]])
  return result:concat('')
end

local function layout_qq_columns(texts, opts)
  local ncols      = opts.ncols
  local colwidth   = F([[%f\textwidth]], 1 / opts.ncols)
  local labelwidth = opts.labelwidth or '1.5em'
  local vspace     = opts.vspace or '6pt'
  local colorspec  = ''
  if opts.labelcolor then
    colorspec = F([[\color{%s}]], opts.labelcolor)
  end
  --
  local typesetter_body = function (i, label, qtext)
    local labelset = F([[\parbox{%s}{%s(%s)}]], labelwidth, colorspec, label)
    local columnset = F([[\parbox{%s}{%s\mbox{%s}}]], colwidth, labelset, qtext)
    if i % ncols == 0 or i == #texts then
      return F([[%s\\[%s]{}]], columnset, vspace)
    else
      return columnset
    end
  end
  local typesetter_end = function () return '' end
  --
  return layout_qq(texts, typesetter_body, typesetter_end, opts)
end

local function layout_qq_hfill(texts, opts)
  local labelwidth = opts.labelwidth or '1.5em'
  local colorspec = ''
  if opts.labelcolor then
    colorspec = F([[\color{%s}]], opts.labelcolor)
  end
  --
  local typesetter_body = function (i, label, qtext)
    local labelset = F([[\parbox{%s}{%s(%s)}]], labelwidth, colorspec, label)
    local textset  = F([[%s\hfill\,]], qtext)
    return labelset .. textset
  end
  local typesetter_end = function () return '\\par' end
  --
  return layout_qq(texts, typesetter_body, typesetter_end, opts)
end

-- Questions, subquestions ----------------------------------------------------

a.Q = 1
o:append 'Q.vspace = 6pt, Q.color = blue'
f.Q = function(n, args, o)
  lbt.api.counter_reset('qq')
  lbt.api.counter_reset('mc')
  local vsp, col = o('Q.vspace Q.color')
  local q = lbt.api.counter_inc('q')
  local template = [[
    \vspace{%s}
    {\color{%s}\bfseries Question~%d}\quad %s \par
  ]]
  return F(template, vsp, col, q, args[1])
end

a.QQ = 1
o:append 'QQ.vspace = 0pt'
f.QQ = function(n, args, o)
  local qq = lbt.api.counter_inc('qq')
  local vsp = o('QQ.vspace')
  local label_style = [[\textcolor{blue}{(\alph*)}]]
  local template = [[
    \begin{enumerate}[align=left, topsep=3pt, start=%d, label=%s, left=1em .. 3.2em]
      \item %s
    \end{enumerate}
    \vspace{%s}
  ]]
  return F(template, qq, label_style, args[1], vsp)
end

a['QQ*'] = '2+'
f['QQ*'] = function(n, args, o)
  -- 1. Parse options to get ncols and vspace and hpack.
  local t = get_options_ncols_vspace_hpack('QQ*', args)
  local options
  if t[1] == 'error' then
    return { error = t[2] }
  elseif t[1] == 'ok' then
    options = t[2]
    args = t[3]
  else
    lbt.err.E001_internal_logic_error('QQ*')
  end
  local ncols  = options.ncols
  local vspace = options.vspace or '0pt'
  local hpack  = options.hpack or 'column'
  -- 2. Decide whether we are doing columns or hfill.
  if hpack == 'column' then
    local settings = { leftindent = '1em', alphabet = 'latin', labelcolor = 'blue',
                       labelwidth = '2em',
                       ncols = ncols, vspace = vspace, counter = 'qq' }
    return layout_qq_columns(args, settings)
  elseif hpack == 'hfill' then
    local settings = { leftindent = '1em', alphabet = 'latin', labelcolor = 'blue',
                       labelwidth = '2em',
                       counter = 'qq' }
    return layout_qq_hfill(args, settings)
  else
    return { error = F([[Invalid value for QQ* option \Verb|hpack| -- use \Verb|column| or |hfill|]]) }
  end
end

-- Multiple choice options ----------------------------------------------------

-- MC lays out vertically as many options as are given using A, B, C, ...
a.MC = '1+'
o:append 'MC.format = (A)'
f.MC = function(n, args, o)
  -- We employ an enumerate environment with one line1, many line2 and one line3.
  local line0 = [[ \begin{adjustwidth}{2em}{}]]
  local line1 = [[ \begin{enumerate}[%s, align=left, topsep=3pt, left=1em .. 3.5em] ]]
  local line2 = [[   \item %s ]]
  local line3 = [[ \end{enumerate} ]]
  local line4 = [[ \end{adjustwidth} ]]
  local result = pl.List()
  result:append(line0)
  result:append(F(line1, o('MC.format')))
  for x in args:iter() do
    result:append(F(line2, x))
  end
  result:append(line3)
  result:append(line4)
  return result:join('\n')
end

-- MC* lays out horizontally just like QQ*, with the same options:
--   hpack = [columns|hfill], ncols, vspace
a['MC*'] = '1+'
-- s['MC*'] = {}        -- think about format = (A)
f['MC*'] = function (n, args, o)
  -- 1. Parse options to get ncols and vspace and hpack.
  local t = get_options_ncols_vspace_hpack('MC*', args)
  local options
  if t[1] == 'error' then
    return { error = t[2] }
  elseif t[1] == 'ok' then
    options = t[2]
    args = t[3]
  else
    lbt.err.E001_internal_logic_error('MC*')
  end
  local ncols  = options.ncols
  local vspace = options.vspace or '0pt'
  local hpack  = options.hpack or 'column'
  -- 2. Decide whether we are doing columns or hfill.
  if hpack == 'column' then
    local settings = { leftindent = '3em', alphabet = 'Latin', labelcolor = nil,
                       labelwidth = '2.5em',
                       ncols = ncols, vspace = vspace, counter = 'mc' }
    return layout_qq_columns(args, settings)
  elseif hpack == 'hfill' then
    local settings = { leftindent = '3em', alphabet = 'Latin', labelcolor = nil,
                       labelwidth = '2.5em',
                       counter = 'mc' }
    return layout_qq_hfill(args, settings)
  else
    return { error = F([[Invalid value for MC* option \Verb|hpack| -- use \Verb|column| or |hfill|]]) }
  end
end


-- Hints and answers ----------------------------------------------------------


a.HINT = 1
f.HINT = function(n, args, o)
  local q = lbt.api.counter_value("q")
  local hints = lbt.api.data_get("hints", pl.OrderedMap())
  hints[q] = args[1]
  return "{}"
end

a.ANSWER = 1
f.ANSWER = function(n, args, o)
  local q = lbt.api.counter_value("q")
  local answers = lbt.api.data_get("answers", pl.OrderedMap())
  answers[q] = args[1]
  return "{}"
end

a.SHOWHINTS = 0
f.SHOWHINTS = function(n, args, o)
  local text = pl.List()
  local hints = lbt.api.data_get("hints", pl.OrderedMap())
  text:append([[\begin{small}]])
  for q, h in hints:iter() do
    local x = F([[\par\textcolor{Mulberry}{\textbf{%d}} \enspace \textcolor{darkgray}{%s}]], q, h)
    text:append(x)
  end
  text:append([[\end{small}]])
  return text:concat('\n')
end

a.SHOWANSWERS = 0
<<<<<<< HEAD
f.SHOWANSWERS = function(n, args, sr)
  if false then
    return [[\textbf{answers\dots}]]
  else
    local text = pl.List()
    local answers = lbt.api.data_get("answers", pl.OrderedMap())
    -- DEBUGGER()
    text:append([[\begin{small}]])
    for q, a in answers:iter() do
      local x = F([[\par\textcolor{Mulberry}{\textbf{%d}} \enspace \textcolor{darkgray}{%s}]], q, a)
      text:append(x)
    end
    text:append([[\end{small}]])
    return text:concat('\n')
=======
f.SHOWANSWERS = function(n, args, o)
  local text = pl.List()
  local answers = lbt.api.data_get("answers", pl.OrderedMap())
  table.insert(text, [[\begin{small}]])
  for q, a in answers:iter() do
    local x = F([[\par\textcolor{Mulberry}{\textbf{%d}} \enspace \textcolor{darkgray}{%s}]], q, a)
    text:append(x)
>>>>>>> c4d5a7a3
  end
end

a.HINTRESET = 0
f.HINTRESET = function(n, args, o)
  lbt.api.data_set("hints", pl.OrderedMap())
  return '{}'
end

a.ANSWERRESET = 0
f.ANSWERRESET = function(n, args, o)
  lbt.api.data_set("answers", pl.OrderedMap())
  return '{}'
end

a.QRESET = 0
f.QRESET = function(n, args, sr)
  lbt.api.counter_reset('q')
  return '{}'
end


-------------------------------------------------------------------------------


return {
  name      = 'lbt.Questions',
  desc      = 'Questions, hints, answers for worksheet, exam, course notes',
  sources   = {},
  init      = nil,
  expand    = nil,
  functions = f,
  arguments = a,
  -- styles    = s,
  default_options = o
}
<|MERGE_RESOLUTION|>--- conflicted
+++ resolved
@@ -255,22 +255,6 @@
 end
 
 a.SHOWANSWERS = 0
-<<<<<<< HEAD
-f.SHOWANSWERS = function(n, args, sr)
-  if false then
-    return [[\textbf{answers\dots}]]
-  else
-    local text = pl.List()
-    local answers = lbt.api.data_get("answers", pl.OrderedMap())
-    -- DEBUGGER()
-    text:append([[\begin{small}]])
-    for q, a in answers:iter() do
-      local x = F([[\par\textcolor{Mulberry}{\textbf{%d}} \enspace \textcolor{darkgray}{%s}]], q, a)
-      text:append(x)
-    end
-    text:append([[\end{small}]])
-    return text:concat('\n')
-=======
 f.SHOWANSWERS = function(n, args, o)
   local text = pl.List()
   local answers = lbt.api.data_get("answers", pl.OrderedMap())
@@ -278,7 +262,6 @@
   for q, a in answers:iter() do
     local x = F([[\par\textcolor{Mulberry}{\textbf{%d}} \enspace \textcolor{darkgray}{%s}]], q, a)
     text:append(x)
->>>>>>> c4d5a7a3
   end
 end
 
