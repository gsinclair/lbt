--- conflicted
+++ resolved
@@ -430,11 +430,11 @@
 This would be a good way to give the user the ability to exercise some control over things without greatly expanding the number of tokens used.  
 
 
-<<<<<<< HEAD
 ## Simplemath improvements via lpeg
 
 Hopefully I can use lpeg to recognise 'words' without needing spaces. For example, 'int_0^infty frac 1 x \, dx' should be able to pick up the 'int' and the 'infty'.
-=======
+
+
 ## Major updates: lpeg parsing, option and keyword args, flexible linebreaks
 
 (June 2024) I have been running some lpeg tests in lbt-7-test.lua to get the hang of it, and it is good. Now I have made a new branch 'lpeg-parsing' to implement the following:
@@ -484,5 +484,4 @@
 
 ### Progress towards opargs and kwargs
 
-The parser picks them up, and now I need to write the code that acts on them.
->>>>>>> c4d5a7a3
+The parser picks them up, and now I need to write the code that acts on them.