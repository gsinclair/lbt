--
-- We act on the global table `lbt` and populate its subtable `lbt.test`.
--

local EQ = pl.test.asserteq
local F = string.format
local nothing = "<nil>"

----------------------------------------------------------------------

local function content_lines(text)
  return pl.List(pl.utils.split(text, "\n"))
end

-- Whip up a parsed token thing for testing
local T = function(t, n, a)
  return { token = t, nargs = n, args = pl.List(a) }
end

----------------------------------------------------------------------

-- For testing parsed_content
local good_input_1 = content_lines([[
  !DRAFT
  [@META]
    TEMPLATE Basic
    TRAIN    Bar :: Baz
    BUS      .d capacity=55, color=purple
  [+BODY]
    BEGIN multicols :: 2
    TEXT .o font=small :: Hello there
    END multicols
    VFILL

    ITEMIZE
      :: One
      :: Two
      :: Three
  [+EXTRA]
    TABLE .o float
      :: (caption) Phone directory
      :: (colspec) ll
      :: Name & Extension
      :: John & 429
      :: Mary & 388
    % Comment
    TEXT Hello
]])

-- -- From the wild, and not currently parsing.
-- -- (Trouble recognising end of document.)
-- local good_input_1a = content_lines([[
-- ]])

-- For testing SOURCES
local good_input_2 = content_lines([[
  [@META]
    TEMPLATE Basic
    SOURCES  .l Questions, Figures, Tables
  [+BODY]
    TEXT Hello again]])

-- For testing lack of SOURCES
local good_input_3 = content_lines([[
  [@META]
    TEMPLATE Basic
  [+BODY]
    TEXT Hello again]])

-- For testing positive expansion of Basic template
local good_input_4 = content_lines([[
  [@META]
    TEMPLATE lbt.Basic
  [+BODY]
    TEXT Examples of animals:
    ITEMIZE .o topsep=0pt :: Bear :: Chameleon :: Frog
    TEXT* .o vspace=30pt :: Have you seen any of these?]])

-- For testing negative expansion of Basic template
local bad_input_1 = content_lines([[
  [@META]
    TEMPLATE lbt.Basic
  [+BODY]
    TEXT
    TEXT a :: b :: c
    ITEMIZE
    XYZ foo bar]])

-- For testing styles (no local override)
local good_input_5a = content_lines([[
  [@META]
    TEMPLATE TestQuestions
  [+BODY]
    TEXT Complete these questions in the space below.
    Q Evaluate:
    QQ $2+2$
    QQ $5 \times 6$
    QQ $\exp(i\pi)$
    Q Which is a factor of $x^2 + 6x + 8$?
    MC $x+1$ :: $x+2$ :: $x+3$ :: $x+4$]])

-- For testing styles (local override)
local good_input_5b = content_lines([[
  [@META]
    TEMPLATE TestQuestions
    OPTIONS  .d Q.vspace = 18pt, MC.alphabet = roman
  [+BODY]
    TEXT .o vspace=30pt :: Complete these questions in the space below.
    Q Evaluate:
    QQ $2+2$
    QQ $5 \times 6$
    QQ $\exp(i\pi)$
    Q Which is a factor of $x^2 + 6x + 8$?
    MC $x+1$ :: $x+2$ :: $x+3$ :: $x+4$]])

-- For testing registers
local good_input_6 = content_lines([[
  [@META]
    TEMPLATE lbt.Basic
  [+BODY]
    STO Delta :: 4 :: $b^2 - 4ac$
    STO Num   :: 4 :: $-b \pm \sqrt{◊Delta}$
    STO Den   :: 4 :: $2a$
    STO QF    :: 1000 :: $x = \frac{◊Num}{◊Den}$
    TEXT The quadratic formula is \[ ◊QF. \]
    STO fn1    :: 1 :: Hello Bolivia!
    TEXT Viewers of Roy and HG's \emph{The Dream}\footnote{◊fn1} \dots
    TEXT No longer defined: ◊fn1
    TEXT Never was defined: ◊abc
    TEXT ◊abc and $◊QF$]])

-- Content from the wild that didn't work with the lpeg parser
local good_input_7 = content_lines([[
  [@META]
    TEMPLATE   lbt.WS0
    TITLE      AMC question on divisibility
    COURSE     Archimedes Junior
    TEACHERNOTES  First used 7 March 2023. Nice work with modulo 3 arithmetic.

  [+BODY]
    TEXT Two questions from AMC Junior 2017. The first is a reasonably gentle warm-up; the second is a challenging question about divisibility and encourages us to work carefully with \emph{cases} and \emph{modular arithmetic}.
    VSPACE 1em

    Q All of the digits from 0 to 9 are used to form two five-digit numbers. What is the smallest possible difference between the two numbers?
    Q The reverse of the number 129 is 921, and these add to 1050, which is divisible by 30. How many three-digit numbers have the property that, when added to their reverse, the sum is divisible by 30?
]])

----------------------------------------------------------------------

local function T_pragmas_and_other_lines()
  lbt.api.reset_global_data()
  local input = pl.List.new{"!DRAFT", "Line 1", "!IGNORE", "Line 2", "Line 3"}
  local pragmas, lines = lbt.fn.impl.pragmas_and_other_lines(input)
  EQ(pragmas, { draft = true, ignore = true, debug = false })
  EQ(lines, pl.List.new({"Line 1", "Line 2", "Line 3"}))
end

-- This uses good_input_1 to test lbt.fn.parsed_content.
local function T_parsed_content_1()
  lbt.api.reset_global_data()
  local pc = lbt.fn.parsed_content(good_input_1)
  EQ(pc.pragmas, { draft = true, ignore = false, debug = false })
  EQ(pc.type, 'ParsedContent')
  -- check META is correct
  local m = pc:meta()
  EQ(m.TEMPLATE, 'Basic')
  EQ(m.TRAIN, 'Bar :: Baz')
  EQ(m.BUS, { capacity = '55', color = 'purple'} )
  -- check BODY is correct
  local b = pc:list_or_nil('BODY')
  assert(b)
  local b1 = { 'BEGIN', o = {}, k = {}, a = {'multicols', '2'} }
  EQ(b[1], b1)
  local b2 = { 'TEXT', o = { font = 'small' }, k = {}, a = {'Hello there'} }
  EQ(b[2], b2)
  local b3 = { 'END', o = {}, k = {}, a = {'multicols'}}
  EQ(b[3], b3)
  local b4 = { 'VFILL', o = {}, k = {}, a = {} }
  EQ(b[4], b4)
  local b5 = { 'ITEMIZE', o = {}, k = {}, a = {'One', 'Two', 'Three'} }
  EQ(b[5], b5)
  -- check EXTRA is correct
  local e = pc:list_or_nil('EXTRA')
  assert(e)
  local e1 = { 'TABLE', o = { float = true },
    k = { caption = 'Phone directory', colspec = 'll' },
    a = {'Name & Extension', 'John & 429', 'Mary & 388'} }
  EQ(e[1], e1)
  local e2 = { 'TEXT', o = {}, k = {}, a = {'Hello'} }
  EQ(e[2], e2)
end

local function T_extra_sources()
  lbt.api.reset_global_data()
  -- We assume parsed_content works for these inputs.
  local pc2 = lbt.fn.parsed_content(good_input_2)
  local pc3 = lbt.fn.parsed_content(good_input_3)
  local s2  = pc2:extra_sources()
  local s3  = pc3:extra_sources()
  EQ(s2, {"Questions", "Figures", "Tables"})
  EQ(s3, {})
end

local function T_add_template_directory()
  lbt.api.reset_global_data()
  local t1 = lbt.fn.template_object_or_nil("HSCLectures")
  local p1 = lbt.fn.template_path_or_nil("HSCLectures")
  assert(t1 == nil and p1 == nil)
  lbt.api.add_template_directory("PWD/templates")
  -- Note: the templates directory has a file HSCLectures.lua in it.
  local t2 = lbt.fn.template_object_or_nil("HSCLectures")
  local p2 = lbt.fn.template_path_or_nil("HSCLectures")
  assert(t2 ~= nil and p2 ~= nil)
  assert(t2.name == "HSCLectures")
  assert(t2.desc == "A test template for the lbt project")
  assert(t2.sources[1] == "lbt.Questions")
  assert(p2:endswith("test/templates/HSCLectures.lua"))
end

local function T_expand_Basic_template_1()
  lbt.api.reset_global_data()
  lbt.fn.template_register_to_logfile()
  local pc = lbt.fn.parsed_content(good_input_4)
  lbt.fn.validate_parsed_content(pc)
  local l  = lbt.fn.latex_expansion(pc)
  EQ(l[1], [[Examples of animals: \par]])
  assert(l[2]:lfind("\\item Bear"))
  assert(l[2]:lfind("\\item Chameleon"))
  assert(l[2]:lfind("\\item Frog"))
  EQ(l[3], [[\vspace{30pt} Have you seen any of these?]])
end

local function T_expand_Basic_template_2()
  lbt.api.reset_global_data()
  lbt.fn.template_register_to_logfile()
  local pc = lbt.fn.parsed_content(bad_input_1)
  lbt.fn.validate_parsed_content(pc)
  local l  = lbt.fn.latex_expansion(pc)
  assert(l[1]:lfind([[Token \verb|TEXT| raised error]]))
  assert(l[1]:lfind([[0 args given but 1 expected]]))
  assert(l[2]:lfind([[Token \verb|TEXT| raised error]]))
  assert(l[2]:lfind([[3 args given but 1 expected]]))
  assert(l[3]:lfind([[Token \verb|ITEMIZE| raised error]]))
  assert(l[3]:lfind([[0 args given but 1+ expected]]))
  assert(l[4]:lfind([[Token \verb|XYZ| not resolved]]))
end

local function T_util()
  lbt.api.reset_global_data()
  -- Splitting text
  EQ(lbt.util.double_colon_split('a :: b :: c'), {'a', 'b', 'c'})
  EQ(lbt.util.space_split('a b c'),    {'a', 'b', 'c'})
  EQ(lbt.util.space_split('a b c', 2), {'a', 'b c'})
  EQ(lbt.util.comma_split('one,two   ,     three'), {'one','two','three'})
end

local function T_number_in_alphabet()
  lbt.api.reset_global_data()
  local f = lbt.util.number_in_alphabet
  EQ(f(15, 'latin'), 'o')
  EQ(f(15, 'Latin'), 'O')
  EQ(f(15, 'roman'), 'xv')
  EQ(f(15, 'Roman'), 'XV')
end

local function T_style_string_to_map()
  local text = "Q.vspace 30pt :: Q.color navy :: MC.alphabet latin"
  local map  = lbt.fn.style_string_to_map(text)
  EQ(map, { ["MC.alphabet"] = "latin", ["Q.color"] = "navy", ["Q.vspace"] = "30pt" })
end

local function T_styles_in_test_question_template_5a()
  lbt.api.reset_global_data()
  lbt.api.add_template_directory("PWD/templates")
  local pc = lbt.fn.parsed_content(good_input_5a)
  lbt.fn.validate_parsed_content(pc)
  local l  = lbt.fn.latex_expansion(pc)
  EQ(l[1], [[Complete these questions in the space below. \par]])
  EQ(l[2], [[{\vspace{12pt}
              \bsferies\color{blue}Question~1}\enspace Evaluate:]])
  EQ(l[3], [[(a)~$2+2$]])
  EQ(l[4], [[(b)~$5 \times 6$]])
  EQ(l[5], [[(c)~$\exp(i\pi)$]])
  EQ(l[6], [[{\vspace{12pt}
              \bsferies\color{blue}Question~2}\enspace Which is a factor of $x^2 + 6x + 8$?]])
  EQ(l[7], [[(MC A) \quad $x+1$\\
(MC B) \quad $x+2$\\
(MC C) \quad $x+3$\\
(MC D) \quad $x+4$\\]])
  EQ(l[8], nil)
end

local function T_styles_in_test_question_template_5b()
  lbt.api.reset_global_data()
  lbt.api.add_template_directory("PWD/templates")
  local pc = lbt.fn.parsed_content(good_input_5b)
  lbt.fn.validate_parsed_content(pc)
  local l  = lbt.fn.latex_expansion(pc)
  EQ(l[1], [[\vspace{30pt} Complete these questions in the space below. \par]])
  EQ(l[2], [[{\vspace{18pt}
              \bsferies\color{blue}Question~1}\enspace Evaluate:]])
  EQ(l[3], [[(a)~$2+2$]])
  EQ(l[4], [[(b)~$5 \times 6$]])
  EQ(l[5], [[(c)~$\exp(i\pi)$]])
  EQ(l[6], [[{\vspace{18pt}
              \bsferies\color{blue}Question~2}\enspace Which is a factor of $x^2 + 6x + 8$?]])
  EQ(l[7], [[(MC i) \quad $x+1$\\
(MC ii) \quad $x+2$\\
(MC iii) \quad $x+3$\\
(MC iv) \quad $x+4$\\]])
end

local function T_register_expansion()
  lbt.api.reset_global_data()
  local pc = lbt.fn.parsed_content(good_input_6)
  lbt.fn.validate_parsed_content(pc)
  local l  = lbt.fn.latex_expansion(pc)
  EQ(l[1], [=[The quadratic formula is \[ \ensuremath{x = \frac{-b \pm \sqrt{b^2 - 4ac}}{2a}}. \] \par]=])
  EQ(l[2], [[Viewers of Roy and HG's \emph{The Dream}\footnote{Hello Bolivia!} \dots \par]])
  EQ(l[3], [[No longer defined: ◊fn1 \par]])
  EQ(l[4], [[Never was defined: ◊abc \par]])
  EQ(l[5], [[◊abc and $\ensuremath{x = \frac{-b \pm \sqrt{b^2 - 4ac}}{2a}}$ \par]])
end

local function T_simplemath()
  lbt.api.set_log_channels('allbuttrace')
  -- Gain backdoor access to the simplemath macro
  local t = lbt.fn.template_object_or_error('lbt.Math')
  local m = t.macros.simplemath
  local assert_math = function(input, expected)
    local actual = m(input)
    local expected = F([[\ensuremath{%s}]], expected)
    EQ(actual, expected)
  end
  assert_math([[sin2 th = 0.32]], [[\sin^{2} \theta = 0.32]])
  assert_math([[cot32 b]], [[\cot^{32} b]])
  assert_math([[cot32 B]], [[\cot^{32} B]])
  assert_math([[a^2 + b^2 = c^2]], [[a^2 + b^2 = c^2]])
  assert_math([[forall n in \nat, n+1 > n]], [[\forall n \in \nat, n+1 > n]])
  assert_math([[lim_{n to infty} 1/n = 0]], [[\lim_{n \to \infty} 1/n = 0]])
  -- ^^^ Doesn't work because infty is not a whole space-separated word.
  --     A stetch goal would be to parse out {...} first and make this work.
  assert_math([[x ge alpha]], [[x \ge \alpha]])
  assert_math([[alpha beta gamma]], [[\alpha \beta \gamma]])
  assert_math([[OABC PQR XY]], [[\mathit{OABC} \mathit{PQR} \mathit{XY}]])
  assert_math([[xxx]], [[xxx]])
  assert_math([[xxx]], [[xxx]])
  assert_math([[xxx]], [[xxx]])
end

----------------------------------------------------------------------

-- flag:
--   0: don't run tests (but continue the program)
--   1: run tests and exit
--   2: run tests and continue
local function RUN_TESTS(flag)
  if flag == 0 then return end

  print("\n\n======================= <TESTS>")
  lbt.api.set_debug_mode(true)

  -- IX(lbt.system.template_register)

  -- T_pragmas_and_other_lines()
  T_parsed_content_1()
  T_extra_sources()
  T_add_template_directory()
  T_expand_Basic_template_1()
  T_expand_Basic_template_2()
  T_util()
  T_number_in_alphabet()
  T_style_string_to_map()
  T_styles_in_test_question_template_5a()
  T_styles_in_test_question_template_5b()
  T_register_expansion()
  T_simplemath()
<<<<<<< HEAD
  -- T_parse_commands_lpeg()
  -- EXP_sip()
=======
>>>>>>> c4d5a7a3

  if flag == 1 then
    print("======================= </TESTS> (exiting)")
    os.exit()
  elseif flag == 2 then
    print("======================= </TESTS>")
  else
    error('Invalid flag for RUN_TESTS in lbt-7-test.lua')
  end
end

RUN_TESTS(0)<|MERGE_RESOLUTION|>--- conflicted
+++ resolved
@@ -375,11 +375,6 @@
   T_styles_in_test_question_template_5b()
   T_register_expansion()
   T_simplemath()
-<<<<<<< HEAD
-  -- T_parse_commands_lpeg()
-  -- EXP_sip()
-=======
->>>>>>> c4d5a7a3
 
   if flag == 1 then
     print("======================= </TESTS> (exiting)")
